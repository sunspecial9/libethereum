cmake_minimum_required(VERSION 3.0.0)

set(ETH_CMAKE_DIR "${CMAKE_CURRENT_LIST_DIR}/../webthree-helpers/cmake" CACHE PATH "The path to the cmake directory")
list(APPEND CMAKE_MODULE_PATH ${ETH_CMAKE_DIR})

# set cmake_policies
include(EthPolicy)
eth_policy()

# project name and version should be set after cmake_policy CMP0048
project(ethereum VERSION "0.9.92")

include(EthCompilerSettings)

include(EthExecutableHelper)

include(EthDependencies)

include(EthUtils)

include(EthOptions)
configure_project(CPUID CURL VMTRACE ROCKSDB OLYMPIC PARANOID TESTS ETHASHCL EVMJIT FATDB)

if (EVMJIT)
	if (NOT DEFINED LLVM_DIR)
		if (DEFINED MSVC)
			set(LLVM_DIR "${ETH_CMAKE_DIR}/extdep/install/windows/x64/share/llvm/cmake")
		elseif (DEFINED APPLE)
			set(LLVM_DIR "/usr/local/opt/llvm/share/llvm/cmake")
		endif()
	endif()

	set(EVMJIT_CPP TRUE) # include CPP-JIT connector
	add_subdirectory(evmjit)
	if (DEFINED MSVC)
		set(EVMJIT_DLLS_LOCAL $<TARGET_FILE:evmjit>)
		set(EVMJIT_DLLS optimized ${EVMJIT_DLLS_LOCAL} debug ${EVMJIT_DLLS_LOCAL} PARENT_SCOPE)
	endif()
endif()

# core libraries
if (NOT EMSCRIPTEN)
	add_subdirectory(libethash)
	add_subdirectory(libethcore)
	add_subdirectory(libevmcore)
	add_subdirectory(liblll)
	add_subdirectory(libevm)
	add_subdirectory(libethereum)
endif()
add_subdirectory(libevmasm)

if (ETHASHCL)
	add_subdirectory(libethash-cl)
endif()

# other libraries
add_subdirectory(libnatspec)
if (NOT EMSCRIPTEN)
	add_subdirectory(libtestutils)
endif()

# executables

if (TOOLS)
	add_subdirectory(ethkey)
	add_subdirectory(ethminer)
	add_subdirectory(ethvm)
	add_subdirectory(lllc)
endif()

if (TESTS)
	# test
	add_subdirectory(test)
endif()
<<<<<<< HEAD

if (EVMJIT)
	if (NOT DEFINED LLVM_DIR)
		if (DEFINED MSVC)
			set(LLVM_DIR "${ETH_CMAKE_DIR}/extdep/install/windows/x64/share/llvm/cmake")
		elseif (DEFINED APPLE)
			set(LLVM_DIR "/usr/local/opt/llvm/share/llvm/cmake")
		endif()
	endif()

	add_subdirectory(evmjit)
	if (DEFINED MSVC)
		set(EVMJIT_DLLS_LOCAL $<TARGET_FILE:evmjit>)
		set(EVMJIT_DLLS optimized ${EVMJIT_DLLS_LOCAL} debug ${EVMJIT_DLLS_LOCAL})
	endif()
endif()
=======
>>>>>>> e1d49e43
<|MERGE_RESOLUTION|>--- conflicted
+++ resolved
@@ -30,7 +30,6 @@
 		endif()
 	endif()
 
-	set(EVMJIT_CPP TRUE) # include CPP-JIT connector
 	add_subdirectory(evmjit)
 	if (DEFINED MSVC)
 		set(EVMJIT_DLLS_LOCAL $<TARGET_FILE:evmjit>)
@@ -72,22 +71,3 @@
 	# test
 	add_subdirectory(test)
 endif()
-<<<<<<< HEAD
-
-if (EVMJIT)
-	if (NOT DEFINED LLVM_DIR)
-		if (DEFINED MSVC)
-			set(LLVM_DIR "${ETH_CMAKE_DIR}/extdep/install/windows/x64/share/llvm/cmake")
-		elseif (DEFINED APPLE)
-			set(LLVM_DIR "/usr/local/opt/llvm/share/llvm/cmake")
-		endif()
-	endif()
-
-	add_subdirectory(evmjit)
-	if (DEFINED MSVC)
-		set(EVMJIT_DLLS_LOCAL $<TARGET_FILE:evmjit>)
-		set(EVMJIT_DLLS optimized ${EVMJIT_DLLS_LOCAL} debug ${EVMJIT_DLLS_LOCAL})
-	endif()
-endif()
-=======
->>>>>>> e1d49e43
