/*
	This file is part of cpp-ethereum.

	cpp-ethereum is free software: you can redistribute it and/or modify
	it under the terms of the GNU General Public License as published by
	the Free Software Foundation, either version 3 of the License, or
	(at your option) any later version.

	cpp-ethereum is distributed in the hope that it will be useful,
	but WITHOUT ANY WARRANTY; without even the implied warranty of
	MERCHANTABILITY or FITNESS FOR A PARTICULAR PURPOSE.  See the
	GNU General Public License for more details.

	You should have received a copy of the GNU General Public License
	along with cpp-ethereum.  If not, see <http://www.gnu.org/licenses/>.
 */
/** @file ClientBase.h
 * @author Gav Wood <i@gavwood.com>
 * @author Marek Kotewicz <marek@ethdev.com>
 * @date 2015
 */

#pragma once

#include <chrono>
#include "Interface.h"
#include "LogFilter.h"
#include "TransactionQueue.h"

namespace dev {

namespace eth {

struct InstalledFilter
{
	InstalledFilter(LogFilter const& _f): filter(_f) {}

	LogFilter filter;
	unsigned refCount = 1;
	LocalisedLogEntries changes;
};

static const h256 PendingChangedFilter = u256(0);
static const h256 ChainChangedFilter = u256(1);

static const LogEntry SpecialLogEntry = LogEntry(Address(), h256s(), bytes());
static const LocalisedLogEntry InitialChange(SpecialLogEntry, 0);

struct ClientWatch
{
	ClientWatch(): lastPoll(std::chrono::system_clock::now()) {}
	explicit ClientWatch(h256 _id, Reaping _r): id(_id), lastPoll(_r == Reaping::Automatic ? std::chrono::system_clock::now() : std::chrono::system_clock::time_point::max()) {}

	h256 id;
#if INITIAL_STATE_AS_CHANGES
	LocalisedLogEntries changes = LocalisedLogEntries{ InitialChange };
#else
	LocalisedLogEntries changes;
#endif
	mutable std::chrono::system_clock::time_point lastPoll = std::chrono::system_clock::now();
};

struct WatchChannel: public LogChannel { static const char* name() { return "(o)"; } static const int verbosity = 7; };
#define cwatch LogOutputStream<WatchChannel, true>()
struct WorkInChannel: public LogChannel { static const char* name() { return ">W>"; } static const int verbosity = 16; };
struct WorkOutChannel: public LogChannel { static const char* name() { return "<W<"; } static const int verbosity = 16; };
struct WorkChannel: public LogChannel { static const char* name() { return "-W-"; } static const int verbosity = 21; };
#define cwork LogOutputStream<WorkChannel, true>()
#define cworkin LogOutputStream<WorkInChannel, true>()
#define cworkout LogOutputStream<WorkOutChannel, true>()

class ClientBase: public Interface
{
public:
	ClientBase() {}
	virtual ~ClientBase() {}

	/// Submits the given message-call transaction.
	virtual void submitTransaction(Secret _secret, u256 _value, Address _dest, bytes const& _data = bytes(), u256 _gas = 10000, u256 _gasPrice = 10 * szabo) override;

	/// Submits a new contract-creation transaction.
	/// @returns the new contract's address (assuming it all goes through).
	virtual Address submitTransaction(Secret _secret, u256 _endowment, bytes const& _init, u256 _gas = 10000, u256 _gasPrice = 10 * szabo) override;

	/// Makes the given call. Nothing is recorded into the state.
	virtual ExecutionResult call(Secret _secret, u256 _value, Address _dest, bytes const& _data = bytes(), u256 _gas = 10000, u256 _gasPrice = 10 * szabo, BlockNumber _blockNumber = PendingBlock, FudgeFactor _ff = FudgeFactor::Strict) override;

	/// Makes the given create. Nothing is recorded into the state.
	virtual ExecutionResult create(Secret _secret, u256 _value, bytes const& _data = bytes(), u256 _gas = 10000, u256 _gasPrice = 10 * szabo, BlockNumber _blockNumber = PendingBlock, FudgeFactor _ff = FudgeFactor::Strict) override;
	
	using Interface::balanceAt;
	using Interface::countAt;
	using Interface::stateAt;
	using Interface::codeAt;
	using Interface::storageAt;

	virtual u256 balanceAt(Address _a, BlockNumber _block) const override;
	virtual u256 countAt(Address _a, BlockNumber _block) const override;
	virtual u256 stateAt(Address _a, u256 _l, BlockNumber _block) const override;
	virtual bytes codeAt(Address _a, BlockNumber _block) const override;
	virtual std::map<u256, u256> storageAt(Address _a, BlockNumber _block) const override;

	virtual LocalisedLogEntries logs(unsigned _watchId) const override;
	virtual LocalisedLogEntries logs(LogFilter const& _filter) const override;

	/// Install, uninstall and query watches.
	virtual unsigned installWatch(LogFilter const& _filter, Reaping _r = Reaping::Automatic) override;
	virtual unsigned installWatch(h256 _filterId, Reaping _r = Reaping::Automatic) override;
	virtual bool uninstallWatch(unsigned _watchId) override;
	virtual LocalisedLogEntries peekWatch(unsigned _watchId) const override;
	virtual LocalisedLogEntries checkWatch(unsigned _watchId) override;

	virtual h256 hashFromNumber(BlockNumber _number) const override;
<<<<<<< HEAD
	virtual BlockInfo blockInfo(h256 _hash) const override;
	virtual BlockDetails blockDetails(h256 _hash) const override;
	virtual Transaction transaction(h256 _transactionHash) const override;
	virtual Transaction transaction(h256 _blockHash, unsigned _i) const override;
	virtual Transactions transactions(h256 _blockHash) const override;
	virtual TransactionHashes transactionHashes(h256 _blockHash) const override;
	virtual BlockInfo uncle(h256 _blockHash, unsigned _i) const override;
	virtual UncleHashes uncleHashes(h256 _blockHash) const override;
=======
	virtual BlockNumber numberFromHash(h256 _blockHash) const override;
	virtual eth::BlockInfo blockInfo(h256 _hash) const override;
	virtual eth::BlockDetails blockDetails(h256 _hash) const override;
	virtual eth::Transaction transaction(h256 _transactionHash) const override;
	virtual eth::Transaction transaction(h256 _blockHash, unsigned _i) const override;
	virtual std::pair<h256, unsigned> transactionLocation(h256 const& _transactionHash) const override;
	virtual eth::Transactions transactions(h256 _blockHash) const override;
	virtual eth::TransactionHashes transactionHashes(h256 _blockHash) const override;
	virtual eth::BlockInfo uncle(h256 _blockHash, unsigned _i) const override;
	virtual eth::UncleHashes uncleHashes(h256 _blockHash) const override;
>>>>>>> 66d807f7
	virtual unsigned transactionCount(h256 _blockHash) const override;
	virtual unsigned uncleCount(h256 _blockHash) const override;
	virtual unsigned number() const override;
	virtual Transactions pending() const override;
	virtual h256s pendingHashes() const override;

	void injectBlock(bytes const& _block);

	using Interface::diff;
	virtual StateDiff diff(unsigned _txi, h256 _block) const override;
	virtual StateDiff diff(unsigned _txi, BlockNumber _block) const override;

	using Interface::addresses;
	virtual Addresses addresses(BlockNumber _block) const override;
	virtual u256 gasLimitRemaining() const override;

	/// Set the coinbase address
	virtual void setAddress(Address _us) = 0;

	/// Get the coinbase address
	virtual Address address() const override;

	/// TODO: consider moving it to a separate interface

	virtual void startMining() override { BOOST_THROW_EXCEPTION(InterfaceNotSupported("ClientBase::startMining")); }
	virtual void stopMining() override { BOOST_THROW_EXCEPTION(InterfaceNotSupported("ClientBase::stopMining")); }
	virtual bool isMining() const override { BOOST_THROW_EXCEPTION(InterfaceNotSupported("ClientBase::isMining")); }
	virtual uint64_t hashrate() const override { BOOST_THROW_EXCEPTION(InterfaceNotSupported("ClientBase::hashrate")); }
	virtual MiningProgress miningProgress() const override { BOOST_THROW_EXCEPTION(InterfaceNotSupported("ClientBase::miningProgress")); }
	virtual ProofOfWork::WorkPackage getWork() override { BOOST_THROW_EXCEPTION(InterfaceNotSupported("ClientBase::getWork")); }
	virtual bool submitWork(ProofOfWork::Solution const&) override { BOOST_THROW_EXCEPTION(InterfaceNotSupported("ClientBase::submitWork")); }

	State asOf(BlockNumber _h) const;

protected:
	/// The interface that must be implemented in any class deriving this.
	/// {
	virtual BlockChain& bc() = 0;
	virtual BlockChain const& bc() const = 0;
	virtual State asOf(h256 const& _h) const = 0;
	virtual State preMine() const = 0;
	virtual State postMine() const = 0;
	virtual void prepareForTransaction() = 0;
	/// }

	TransactionQueue m_tq;							///< Maintains a list of incoming transactions not yet in a block on the blockchain.

	// filters
	mutable Mutex x_filtersWatches;					///< Our lock.
	std::map<h256, InstalledFilter> m_filters;		///< The dictionary of filters that are active.
	std::map<unsigned, ClientWatch> m_watches;		///< Each and every watch - these reference a filter.
};

}}<|MERGE_RESOLUTION|>--- conflicted
+++ resolved
@@ -111,27 +111,16 @@
 	virtual LocalisedLogEntries checkWatch(unsigned _watchId) override;
 
 	virtual h256 hashFromNumber(BlockNumber _number) const override;
-<<<<<<< HEAD
+	virtual BlockNumber numberFromHash(h256 _blockHash) const override;
 	virtual BlockInfo blockInfo(h256 _hash) const override;
 	virtual BlockDetails blockDetails(h256 _hash) const override;
 	virtual Transaction transaction(h256 _transactionHash) const override;
 	virtual Transaction transaction(h256 _blockHash, unsigned _i) const override;
+	virtual std::pair<h256, unsigned> transactionLocation(h256 const& _transactionHash) const override;
 	virtual Transactions transactions(h256 _blockHash) const override;
 	virtual TransactionHashes transactionHashes(h256 _blockHash) const override;
 	virtual BlockInfo uncle(h256 _blockHash, unsigned _i) const override;
 	virtual UncleHashes uncleHashes(h256 _blockHash) const override;
-=======
-	virtual BlockNumber numberFromHash(h256 _blockHash) const override;
-	virtual eth::BlockInfo blockInfo(h256 _hash) const override;
-	virtual eth::BlockDetails blockDetails(h256 _hash) const override;
-	virtual eth::Transaction transaction(h256 _transactionHash) const override;
-	virtual eth::Transaction transaction(h256 _blockHash, unsigned _i) const override;
-	virtual std::pair<h256, unsigned> transactionLocation(h256 const& _transactionHash) const override;
-	virtual eth::Transactions transactions(h256 _blockHash) const override;
-	virtual eth::TransactionHashes transactionHashes(h256 _blockHash) const override;
-	virtual eth::BlockInfo uncle(h256 _blockHash, unsigned _i) const override;
-	virtual eth::UncleHashes uncleHashes(h256 _blockHash) const override;
->>>>>>> 66d807f7
 	virtual unsigned transactionCount(h256 _blockHash) const override;
 	virtual unsigned uncleCount(h256 _blockHash) const override;
 	virtual unsigned number() const override;
